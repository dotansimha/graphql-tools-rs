--- conflicted
+++ resolved
@@ -1,18 +1,11 @@
 use crate::validation::validate::ValidationPlan;
 
 use super::{
-<<<<<<< HEAD
-    FieldsOnCorrectType, FragmentsOnCompositeTypes, KnownFragmentNames, KnownTypeNames,
-    LeafFieldSelections, LoneAnonymousOperation, NoFragmentsCycle, NoUnusedFragments,
-    NoUnusedVariables, OverlappingFieldsCanBeMerged, PossibleFragmentSpreads,
-    SingleFieldSubscriptions, UniqueFragmentNames, UniqueOperationNames, VariablesAreInputTypes,
-=======
     FieldsOnCorrectType, FragmentsOnCompositeTypes, KnownArgumentNames, KnownFragmentNames,
     KnownTypeNames, LeafFieldSelections, LoneAnonymousOperation, NoFragmentsCycle,
     NoUndefinedVariables, NoUnusedFragments, OverlappingFieldsCanBeMerged, PossibleFragmentSpreads,
     ProvidedRequiredArguments, SingleFieldSubscriptions, UniqueArgumentNames, UniqueFragmentNames,
-    UniqueOperationNames, VariablesAreInputTypes,
->>>>>>> 7f6d7490
+    UniqueOperationNames, VariablesAreInputTypes, NoUnusedVariables,
 };
 
 pub fn default_rules_validation_plan() -> ValidationPlan {
@@ -32,14 +25,11 @@
     plan.add_rule(Box::new(OverlappingFieldsCanBeMerged {}));
     plan.add_rule(Box::new(NoFragmentsCycle {}));
     plan.add_rule(Box::new(PossibleFragmentSpreads {}));
-<<<<<<< HEAD
     plan.add_rule(Box::new(NoUnusedVariables {}));
-=======
     plan.add_rule(Box::new(NoUndefinedVariables {}));
     plan.add_rule(Box::new(KnownArgumentNames {}));
     plan.add_rule(Box::new(UniqueArgumentNames {}));
     plan.add_rule(Box::new(ProvidedRequiredArguments {}));
->>>>>>> 7f6d7490
 
     plan
 }